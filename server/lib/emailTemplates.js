import fs from 'fs';
import handlebars from './handlebars';

/*
* Loads all the email templates
*/

const templates = {};

const templateNames = [
  'announcement',
  'announcement.text',
  'donationmatched',
  'donationmatched.wwcode',
  'email.approve',
  'email.message',
  'github.signup',
  'collective.confirm',
  'collective.created',
  'collective.expense.approved.for.host',
  'collective.expense.created',
  'collective.expense.paid',
  'collective.order.created',
  'collective.member.created',
  'collective.monthlyreport',
  'collective.monthlyreport.text',
  'collective.newmember',
<<<<<<< HEAD
  'event.newmember',
  'host.monthlyreport',
  'host.monthlyreport.text',
  'host.monthlyreport.summary',
  'organization.newmember',
=======
  'host.report',
  'host.report.text',
  'host.report.summary',
>>>>>>> 2e80dba0
  'processing',
  'subscription.canceled',
  'ticket.confirmed',
  'ticket.confirmed.sustainoss',
  'thankyou',
  'thankyou.chsf',
  'thankyou.sustain',
  'thankyou.wwcode',
  'thankyou.kendraio',
  'thankyou.brusselstogether',
  'thankyou.ispcwa',
  'thankyou.fr',
  'thankyou.laprimaire',
  'user.forgot.password',
  'user.monthlyreport',
  'user.monthlyreport.text',
  'user.new.token',
  'user.yearlyreport',
  'user.yearlyreport.text'
];

const templatesPath = `${__dirname}/../../templates`;

// Register partials
const header = fs.readFileSync(`${templatesPath}/partials/header.hbs`, 'utf8');
const footer = fs.readFileSync(`${templatesPath}/partials/footer.hbs`, 'utf8');
const footertxt = fs.readFileSync(`${templatesPath}/partials/footer.text.hbs`, 'utf8');
const subscriptions = fs.readFileSync(`${templatesPath}/partials/subscriptions.hbs`, 'utf8');
const toplogo = fs.readFileSync(`${templatesPath}/partials/toplogo.hbs`, 'utf8');
const relatedcollectives = fs.readFileSync(`${templatesPath}/partials/relatedcollectives.hbs`, 'utf8');
const collectivecard = fs.readFileSync(`${templatesPath}/partials/collectivecard.hbs`, 'utf8');
const chargeDateNotice = fs.readFileSync(`${templatesPath}/partials/charge_date_notice.hbs`, 'utf8');
const mthReportFooter = fs.readFileSync(`${templatesPath}/partials/monthlyreport.footer.hbs`, 'utf8');
const mthReportSubscription= fs.readFileSync(`${templatesPath}/partials/monthlyreport.subscription.hbs`, 'utf8');

handlebars.registerPartial('header', header);
handlebars.registerPartial('footer', footer);
handlebars.registerPartial('footer.text', footertxt);
handlebars.registerPartial('subscriptions', subscriptions);
handlebars.registerPartial('toplogo', toplogo);
handlebars.registerPartial('collectivecard', collectivecard);
handlebars.registerPartial('relatedcollectives', relatedcollectives);
handlebars.registerPartial('charge_date_notice', chargeDateNotice);
handlebars.registerPartial('mr-footer', mthReportFooter);
handlebars.registerPartial('mr-subscription', mthReportSubscription);

templateNames.forEach((template) => {
  const source = fs.readFileSync(`${templatesPath}/emails/${template}.hbs`, 'utf8');
  templates[template] = handlebars.compile(source);
});

export default templates;<|MERGE_RESOLUTION|>--- conflicted
+++ resolved
@@ -25,17 +25,11 @@
   'collective.monthlyreport',
   'collective.monthlyreport.text',
   'collective.newmember',
-<<<<<<< HEAD
   'event.newmember',
-  'host.monthlyreport',
-  'host.monthlyreport.text',
-  'host.monthlyreport.summary',
-  'organization.newmember',
-=======
   'host.report',
   'host.report.text',
   'host.report.summary',
->>>>>>> 2e80dba0
+  'organization.newmember',
   'processing',
   'subscription.canceled',
   'ticket.confirmed',
